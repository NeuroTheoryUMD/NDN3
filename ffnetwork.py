"""Basic network-building tools"""

from __future__ import print_function
from __future__ import division

import tensorflow as tf
<<<<<<< HEAD
from .layer import *
#from tlayer import *
=======
from layer import *
from tlayer import *
>>>>>>> 7c295498


class FFNetwork(object):
    """Implementation of simple fully-connected feed-forward neural network. 
    These networks can be composed to create much more complex network 
    architectures using the NDN class.

    Attributes:
        input_dims (list of ints): three-element list containing the dimensions 
            of the input to the network, in the form 
            [num_lags, num_x_pix, num_y_pix]. If the input does not have 
            spatial or temporal structure, this should be [1, num_inputs, 1].
        scope (str): name scope for network
        num_layers (int): number of layers in network (not including input)
        layer_types (list of strs): a string for each layer in the network that 
            specifies its type.
            'normal' | 'sep' | 'conv' | 'convsep' | 'biconv' | 'add' | 'spike_history'
                    | 'convLNL'
        layers (list of `Layer` objects): layers of network
        log (bool): use tf summary writers in layer activations

    """

    def __init__(self,
                 scope=None,
                 input_dims=None,
                 params_dict=None):
        """Constructor for FFNetwork class

        Args:
            scope (str): name scope for network
            input_dims (list of ints): three-element list containing the 
                dimensions of the input to the network, in the form 
                [num_lags, num_x_pix, num_y_pix]. If the input does not have 
                spatial or temporal structure, this should be 
                [1, num_inputs, 1]

            params_dict (dict): contains parameters about details of FFnetwork:
                params_dict['xstim_n'] (list of ints or None): If not none, the external
                    stimulus that this network gets input from.
                params_dict['ffnet_n'] (list of ints or None): If not none, the ffnetwork
                    that this network gets input from.
                params_dict['layer_sizes'] (list of ints): list of layer sizes. All
                    arguments (input size) can be up to a 3-dimensional list.
                    REQUIRED (NO DEFAULT)
                params_dict['layer_types'] (list of strs): the type of layer specified
                    for all layers in the ffnetwork.
                params_dict['activation_funcs'] (str or list of strs, optional):
                    pointwise function for each layer; replicated if a single element.
                    DEFAULT = 'relu'. See Layer class for other options.
                params_dict['num_inh'] (int or list of ints): denotes number of
                    inhibitory units in each layer. This specifies the output of
                    that number of units multiplied by -1
                    DEFAULT = 0 (and having any single value will be used for all layers)
                params_dict['pos_constraints'] (bool or list of bools, optional):
                    constrains all weights to be positive
                    DEFAULTS = False.
                params_dict['normalize_weights'] (list of ints): normalization setting for
                    each layer.
                params_dict['conv_filter_widths'] (list of ints, None): when set, the width
                    of the convolutional filter for each layer
                params_dict['shift_spacing'] (list of ints, None): when set, the shift-spacing
                    for each layer
                params_dict['reg_initializer'] (list): a list of dictionaries, one
                    for each layer. Within the dictionary, reg_type/vals as key-value pairs.
                    DEFAULT = None
                params_dict['weights_initializer'] (str or list of strs, optional):
                    initializer for the weights in each layer; replicated if a single element.
                    DEFAULT = 'trunc_normal'. See Layer class for other options.
                params_dict['biases_initializer'] (str or list of strs, optional):
                    initializer for the biases in each layer; replicated if a single element.
                    DEFAULT = 'zeros'. See Layer class for other options.
                params_dict['log_activations'] (bool, optional): True to use, see
                    tf.summary on layer activations
                    DEFAULT = False

        Raises:
            TypeError: If `scope` is not specified
            TypeError: If `params_dict` is not specified
            TypeError: If `layer_sizes` is not specified in `params_dict`
            TypeError: If `input_dims` is `None` and is not contained in 
                `params_dict`
            TypeError: If 'layer_type` in `params_dict` is not a valid string
            ValueError: If `activation_funcs` in `params_dict` is not a 
                properly-sized list
            ValueError: If `weights_initializer` in `params_dict` is not a 
                properly-sized list
            ValueError: If `biases_initializer` in `params_dict` is not a 
                properly-sized list
            ValueError: If `biases_initializer` in `params_dict` is not a 
                properly-sized list
            ValueError: If `num_inh` in `params_dict` is not a 
                properly-sized list
            ValueError: If `pos_constraints` in `params_dict` is not a 
                properly-sized list
                
        """

        # check for required inputs
        if scope is None:
            raise TypeError('Must specify network scope')
        self.scope = scope

        if params_dict is None:
            raise TypeError('Must specify parameters dictionary.')

        if input_dims is None:
            input_dims = params_dict['input_dims']
            if params_dict['input_dims'] is None:
                raise TypeError('Must specify input dimensions.')
        # Format input dims (or check formatting)
        if not isinstance(input_dims, list):
            input_dims = [1, input_dims, 1]
        else:
            while len(input_dims) < 3:
                input_dims.append(1)
        self.input_dims = input_dims[:]

        # Check information in params_dict and set defaults
        if 'layer_sizes' not in params_dict:
            raise TypeError('Must specify layer_sizes.')

        self.num_layers = len(params_dict['layer_sizes'])
        self.layer_types = params_dict['layer_types']

        # Define input masks -- but do not assign
        self.input_masks = [None] * self.num_layers

        if 'activation_funcs' not in params_dict:
            params_dict['activation_funcs'] = 'relu'
        if type(params_dict['activation_funcs']) is not list:
            params_dict['activation_funcs'] = \
                [params_dict['activation_funcs']] * self.num_layers
        elif len(params_dict['activation_funcs']) != self.num_layers:
            raise ValueError('Invalid number of activation_funcs')

        if 'weights_initializers' not in params_dict:
            params_dict['weights_initializers'] = 'trunc_normal'
        if type(params_dict['weights_initializers']) is not list:
            params_dict['weights_initializers'] = \
                [params_dict['weights_initializers']] * self.num_layers
        elif len(params_dict['weights_initializers']) != self.num_layers:
            raise ValueError('Invalid number of weights_initializer')

        if 'biases_initializers' not in params_dict:
            params_dict['biases_initializers'] = 'zeros'
        if type(params_dict['biases_initializers']) is not list:
            params_dict['biases_initializers'] = \
                [params_dict['biases_initializers']] * self.num_layers
        elif len(params_dict['biases_initializers']) != self.num_layers:
            raise ValueError('Invalid number of biases_initializer')

        if 'reg_initializers' not in params_dict:
            params_dict['reg_initializers'] = [None] * self.num_layers

        if 'num_inh' not in params_dict:
            params_dict['num_inh'] = 0
        if type(params_dict['num_inh']) is not list:
            params_dict['num_inh'] = [params_dict['num_inh']] * self.num_layers
        elif len(params_dict['num_inh']) != self.num_layers:
            raise ValueError('Invalid number of num_inh')

        if 'pos_constraints' not in params_dict:
            params_dict['pos_constraints'] = False
        if type(params_dict['pos_constraints']) is not list:
            params_dict['pos_constraints'] = [params_dict['pos_constraints']] * self.num_layers
        elif len(params_dict['pos_constraints']) != self.num_layers:
            raise ValueError('Invalid number of pos_con')

        if 'time_expand' not in params_dict:
            params_dict['time_expand'] = [0] * self.num_layers

        if 'log_activations' not in params_dict:
            params_dict['log_activations'] = False

        # Define network
        with tf.name_scope(self.scope):
            self._define_network(params_dict)

        if params_dict['log_activations']:
            self.log = True
        else:
            self.log = False
    # END FFNetwork.__init__

    def _define_network(self, network_params):

        layer_sizes = [self.input_dims] + network_params['layer_sizes']
        self.layers = []
        self.time_expand = network_params['time_expand'].copy()
        if len(self.time_expand) < self.num_layers:
            self.time_expand += [0]*(self.num_layers-len(self.time_expand))
        self.time_spread = np.sum(self.time_expand)

        for nn in range(self.num_layers):
            # Add time lags to first input dimension
            if self.time_expand[nn] > 0:
                layer_sizes[nn] += [self.time_expand[nn]]  # add number of lags to input dimesions

            if self.layer_types[nn] == 'normal':

                self.layers.append(Layer(
                    scope='layer_%i' % nn,
                    input_dims=layer_sizes[nn],
                    output_dims=layer_sizes[nn+1],
                    activation_func=network_params['activation_funcs'][nn],
                    normalize_weights=network_params['normalize_weights'][nn],
                    weights_initializer=network_params['weights_initializers'][nn],
                    biases_initializer=network_params['biases_initializers'][nn],
                    reg_initializer=network_params['reg_initializers'][nn],
                    num_inh=network_params['num_inh'][nn],
                    pos_constraint=network_params['pos_constraints'][nn],
                    log_activations=network_params['log_activations']))

            elif self.layer_types[nn] == 'sep':

                self.layers.append(SepLayer(
                    scope='sep_layer_%i' % nn,
                    input_dims=layer_sizes[nn],
                    output_dims=layer_sizes[nn+1],
                    activation_func=network_params['activation_funcs'][nn],
                    normalize_weights=network_params['normalize_weights'][nn],
                    weights_initializer=network_params['weights_initializers'][nn],
                    biases_initializer=network_params['biases_initializers'][nn],
                    reg_initializer=network_params['reg_initializers'][nn],
                    num_inh=network_params['num_inh'][nn],
                    pos_constraint=network_params['pos_constraints'][nn],
                    log_activations=network_params['log_activations']))

            elif self.layer_types[nn] == 'readout':

                self.layers.append(ReadoutLayer(
                    scope='readout_layer_%i' % nn,
                    input_dims=layer_sizes[nn],
                    output_dims=layer_sizes[nn + 1],
                    activation_func=network_params['activation_funcs'][nn],
                    normalize_weights=network_params['normalize_weights'][nn],
                    weights_initializer=network_params['weights_initializers'][nn],
                    biases_initializer=network_params['biases_initializers'][nn],
                    reg_initializer=network_params['reg_initializers'][nn],
                    num_inh=network_params['num_inh'][nn],
                    pos_constraint=network_params['pos_constraints'][nn],
                    log_activations=network_params['log_activations']))

            elif self.layer_types[nn] == 'add':

                self.layers.append(AddLayer(
                    scope='add_layer_%i' % nn,
                    input_dims=layer_sizes[nn],
                    output_dims=layer_sizes[nn+1],
                    activation_func=network_params['activation_funcs'][nn],
                    normalize_weights=network_params['normalize_weights'][nn],
                    reg_initializer=network_params['reg_initializers'][nn],
                    num_inh=network_params['num_inh'][nn],
                    pos_constraint=network_params['pos_constraints'][nn],
                    log_activations=network_params['log_activations']))

            elif self.layer_types[nn] == 'mult':

                self.layers.append(MultLayer(
                    scope='mult_layer_%i' % nn,
                    input_dims=layer_sizes[nn],
                    output_dims=layer_sizes[nn+1],
                    activation_func=network_params['activation_funcs'][nn],
                    normalize_weights=network_params['normalize_weights'][nn],
                    reg_initializer=network_params['reg_initializers'][nn],
                    num_inh=network_params['num_inh'][nn],
                    pos_constraint=network_params['pos_constraints'][nn],
                    log_activations=network_params['log_activations']))

            elif self.layer_types[nn] == 'spkNL':

                self.layers.append(SpkNL_Layer(
                    scope='spkNL_layer_%i' % nn,
                    input_dims=layer_sizes[nn],
                    log_activations=network_params['log_activations']))

            elif self.layer_types[nn] == 'spike_history':

                self.layers.append(SpikeHistoryLayer(
                    scope='spike_history_layer_%i' % nn,
                    input_dims=layer_sizes[nn],
                    output_dims=layer_sizes[nn+1],
                    activation_func=network_params['activation_funcs'][nn],
                    normalize_weights=network_params['normalize_weights'][nn],
                    reg_initializer=network_params['reg_initializers'][nn],
                    num_inh=network_params['num_inh'][nn],
                    pos_constraint=network_params['pos_constraints'][nn],
                    log_activations=network_params['log_activations']))

            elif self.layer_types[nn] == 'conv':

                if network_params['conv_filter_widths'][nn] is None:
                    conv_filter_size = layer_sizes[nn]
                else:
                    if len(layer_sizes[nn]) > 3:
                        dim0size = layer_sizes[nn][0]*np.prod(layer_sizes[nn][3:])
                    else:
                        dim0size = layer_sizes[nn][0]

                    conv_filter_size = [dim0size, network_params['conv_filter_widths'][nn], 1]
                    if layer_sizes[nn][2] > 1:
                        conv_filter_size[2] = network_params['conv_filter_widths'][nn]

                if self.layer_types[nn] == 'conv':
                    self.layers.append(ConvLayer(
                        scope='conv_layer_%i' % nn,
                        input_dims=layer_sizes[nn],
                        num_filters=layer_sizes[nn+1],
                        filter_dims=conv_filter_size,
                        shift_spacing=network_params['shift_spacing'][nn],
                        activation_func=network_params['activation_funcs'][nn],
                        normalize_weights=network_params['normalize_weights'][nn],
                        weights_initializer=network_params['weights_initializers'][nn],
                        biases_initializer=network_params['biases_initializers'][nn],
                        reg_initializer=network_params['reg_initializers'][nn],
                        num_inh=network_params['num_inh'][nn],
                        pos_constraint=network_params['pos_constraints'][nn],
                        log_activations=network_params['log_activations']))

                # Modify output size to take into account shifts
                if nn < self.num_layers:
                    layer_sizes[nn+1] = self.layers[nn].output_dims

            elif self.layer_types[nn] == 'temporal':
                self.layers.append(TLayer(
                    scope='temporal_layer_%i' % nn,
                    num_lags=self.time_expand[nn],
                    input_dims=layer_sizes[nn],
                    num_filters=layer_sizes[nn + 1],
                    dilation=network_params['dilation'][nn],
                    activation_func=network_params['activation_funcs'][nn],
                    normalize_weights=network_params['normalize_weights'][nn],
                    weights_initializer=network_params['weights_initializers'][nn],
                    biases_initializer=network_params['biases_initializers'][nn],
                    reg_initializer=network_params['reg_initializers'][nn],
                    num_inh=network_params['num_inh'][nn],
                    pos_constraint=network_params['pos_constraints'][nn],
                    log_activations=network_params['log_activations']))

                # Cancel time-expansion because handled internally
                self.time_expand[nn] = 0
                # Modify output size to take into account shifts
                if nn < self.num_layers:
                    layer_sizes[nn+1] = self.layers[nn].output_dims

            elif self.layer_types[nn] == 'conv_xy':

                if network_params['conv_filter_widths'][nn] is not None:
                    width = network_params['conv_filter_widths'][nn]
                    conv_filter_size = [layer_sizes[nn][0], width, width]
                else:
                    conv_filter_size = layer_sizes[nn]

                self.layers.append(ConvXYLayer(
                    scope='conv_layer_%i' % nn,
                    input_dims=layer_sizes[nn],
                    num_filters=layer_sizes[nn + 1],
                    filter_dims=conv_filter_size,
                    xy_out=network_params['xy_out'][nn],
                    shift_spacing=network_params['shift_spacing'][nn],
                    activation_func=network_params['activation_funcs'][nn],
                    normalize_weights=network_params['normalize_weights'][nn],
                    weights_initializer=network_params['weights_initializers'][nn],
                    biases_initializer=network_params['biases_initializers'][nn],
                    reg_initializer=network_params['reg_initializers'][nn],
                    num_inh=network_params['num_inh'][nn],
                    pos_constraint=network_params['pos_constraints'][nn],
                    log_activations=network_params['log_activations']))

                # Modify output size to take into account shifts
                if nn < self.num_layers:
                    layer_sizes[nn + 1] = self.layers[nn].output_dims

            elif self.layer_types[nn] == 'convsep':

                if network_params['conv_filter_widths'][nn] is None:
                    conv_filter_size = layer_sizes[nn]
                else:
                    conv_filter_size = [
                        layer_sizes[nn][0],
                        network_params['conv_filter_widths'][nn], 1]
                    if layer_sizes[nn][2] > 1:
                        conv_filter_size[2] = \
                            network_params['conv_filter_widths'][nn]

                self.layers.append(ConvSepLayer(
                    scope='sepconv_layer_%i' % nn,
                    input_dims=layer_sizes[nn],
                    num_filters=layer_sizes[nn+1],
                    filter_dims=conv_filter_size,
                    shift_spacing=network_params['shift_spacing'][nn],
                    activation_func=network_params['activation_funcs'][nn],
                    normalize_weights=network_params['normalize_weights'][nn],
                    weights_initializer=network_params['weights_initializers'][nn],
                    biases_initializer=network_params['biases_initializers'][nn],
                    reg_initializer=network_params['reg_initializers'][nn],
                    num_inh=network_params['num_inh'][nn],
                    pos_constraint=network_params['pos_constraints'][nn],
                    log_activations=network_params['log_activations']))

                # Modify output size to take into account shifts
                if nn < self.num_layers:
                    layer_sizes[nn+1] = self.layers[nn].output_dims

            elif self.layer_types[nn] == 'hadi_readout':

                self.layers.append(HadiReadoutLayer(
                    scope='hadi_readout_layer_%i' % nn,
                    # this should be the case:
                    # nlags=network_params['time_expand'][nn],
                    # but since we don't have temporal side network we'll do this for now:
                    #nlags=None,
                    input_dims=layer_sizes[nn],
                    num_filters=layer_sizes[nn + 1],
                    xy_out=network_params['xy_out'][nn],
                    activation_func=network_params['activation_funcs'][nn],
                    normalize_weights=network_params['normalize_weights'][nn],
                    weights_initializer=network_params['weights_initializers'][nn],
                    biases_initializer=network_params['biases_initializers'][nn],
                    reg_initializer=network_params['reg_initializers'][nn],
                    num_inh=network_params['num_inh'][nn],
                    pos_constraint=network_params['pos_constraints'][nn],
                    log_activations=network_params['log_activations']))

                # Modify output size to take into account shifts
                if nn < self.num_layers:
                    layer_sizes[nn + 1] = self.layers[nn].output_dims

            elif self.layer_types[nn] == 'biconv':

                if network_params['conv_filter_widths'][nn] is None:
                    conv_filter_size = layer_sizes[nn]
                else:
                    #print(self.layer_types[nn], layer_sizes[nn])
                    if len(layer_sizes[nn]) > 3:
                        dim0size = layer_sizes[nn][0]*np.prod(layer_sizes[nn][3:])
                    else:
                        dim0size = layer_sizes[nn][0]

                    conv_filter_size = [dim0size, network_params['conv_filter_widths'][nn], 1]
                    if layer_sizes[nn][2] > 1:
                        conv_filter_size[2] = network_params['conv_filter_widths'][nn]

                self.layers.append(BiConvLayer(
                    scope='conv_layer_%i' % nn,
                    input_dims=layer_sizes[nn],
                    num_filters=layer_sizes[nn+1],
                    filter_dims=conv_filter_size,
                    shift_spacing=network_params['shift_spacing'][nn],
                    activation_func=network_params['activation_funcs'][nn],
                    normalize_weights=network_params['normalize_weights'][nn],
                    weights_initializer=network_params['weights_initializers'][nn],
                    biases_initializer=network_params['biases_initializers'][nn],
                    reg_initializer=network_params['reg_initializers'][nn],
                    num_inh=network_params['num_inh'][nn],
                    pos_constraint=network_params['pos_constraints'][nn],
                    log_activations=network_params['log_activations']))

                # Modify output size to take into account shifts
                if nn < self.num_layers:
                    layer_sizes[nn+1] = self.layers[nn].output_dims

            elif self.layer_types[nn] == 'convLNL':

                if network_params['conv_filter_widths'][nn] is None:
                    conv_filter_size = layer_sizes[nn]
                else:
                    conv_filter_size = [
                        layer_sizes[nn][0],
                        network_params['conv_filter_widths'][nn], 1]
                    if layer_sizes[nn][2] > 1:
                        conv_filter_size[2] = \
                            network_params['conv_filter_widths'][nn]

                self.layers.append(ConvLayerLNL(
                    scope='conv_layer_%i' % nn,
                    input_dims=layer_sizes[nn],
                    num_filters=layer_sizes[nn+1],
                    filter_dims=conv_filter_size,
                    shift_spacing=network_params['shift_spacing'][nn],
                    activation_func=network_params['activation_funcs'][nn],
                    normalize_weights=network_params['normalize_weights'][nn],
                    weights_initializer=network_params['weights_initializers'][nn],
                    biases_initializer=network_params['biases_initializers'][nn],
                    reg_initializer=network_params['reg_initializers'][nn],
                    num_inh=network_params['num_inh'][nn],
                    pos_constraint=network_params['pos_constraints'][nn],
                    log_activations=network_params['log_activations']))

                # Modify output size to take into account shifts
                if nn < self.num_layers:
                    layer_sizes[nn+1] = self.layers[nn].output_dims

            else:
                raise TypeError('Layer type %i not defined.' % nn)

    # END FFNetwork._define_network

    def build_fit_variable_list(self, fit_parameter_list):
        """Makes a list of variables from this network that will be fit given the fit_parameter_list"""

        var_list = []
        for layer in range(self.num_layers):
            if fit_parameter_list[layer]['weights']:
                var_list.append(self.layers[layer].weights_var)
            if fit_parameter_list[layer]['biases']:
                var_list.append(self.layers[layer].biases_var)
        return var_list
    # END FFNetwork.build_fit_variable_list

    def build_graph(self, inputs, params_dict=None, batch_size=None, use_dropout=False):
        """Build tensorflow graph for this network"""

        with tf.name_scope(self.scope):
            for layer in range(self.num_layers):
                if self.time_expand[layer] > 0:
                    self.layers[layer].build_graph(
                        self.time_embed(inputs=inputs, batch_sz=batch_size, num_lags=self.time_expand[layer]),
                        params_dict, use_dropout = use_dropout)
                else:
                    self.layers[layer].build_graph(inputs, params_dict, batch_size=batch_size, use_dropout=use_dropout)
                inputs = self.layers[layer].outputs

    # END FFNetwork._build_graph

    def assign_model_params(self, sess):
        """Read weights/biases in numpy arrays into tf Variables"""
        with tf.name_scope(self.scope):
            for layer in range(self.num_layers):
                self.layers[layer].assign_layer_params(sess)

    def write_model_params(self, sess):
        """Write weights/biases in tf Variables to numpy arrays"""
        for layer in range(self.num_layers):
            self.layers[layer].write_layer_params(sess)

    def assign_reg_vals(self, sess):
        """Update default tf Graph with new regularization penalties"""
        with tf.name_scope(self.scope):
            for layer in range(self.num_layers):
                self.layers[layer].assign_reg_vals(sess)

    def define_regularization_loss(self):
        """Build regularization loss portion of default tf graph"""
        with tf.name_scope(self.scope):
            # define regularization loss for each layer separately...
            reg_ops = [None for _ in range(self.num_layers)]
            for layer in range(self.num_layers):
                reg_ops[layer] = \
                    self.layers[layer].define_regularization_loss()
            # ...then sum over all layers
            reg_loss = tf.add_n(reg_ops)
        return reg_loss

    @staticmethod
    def time_embed(inputs, batch_sz, num_lags):
        """Makes time-embedded input via matrix transformation"""
        m = np.zeros((batch_sz, num_lags, batch_sz))
        for lag in range(num_lags):
            m[:, lag, :] = np.eye(batch_sz, k=-lag)

        with tf.name_scope('time_embedding'):
            # tmat = get_tmat(batch_sz=batch_sz, num_lags=nlags)
            tmat = tf.constant(m, dtype=tf.float32, name='tmat')

            expanded_inputs = tf.tensordot(tmat, inputs, axes=[2, 0])
            expanded_inputs_tr = tf.transpose(expanded_inputs, [0, 2, 1])
            expanded_inputs = tf.reshape(expanded_inputs_tr, (batch_sz, -1))

        return expanded_inputs


class SideNetwork(FFNetwork):
    """Implementation of side network that takes input from multiple layers of
    other FFNetworks
    
    Attributes:
        num_units (int): number of output units of network
        
    """

    def __init__(self,
                 scope=None,
                 input_network_params=None,
                 params_dict=None):
        """Constructor for side_network class

        Args:
            scope (str): name scope for network
            input_network_params (dict): params_dict of `FFNetwork` that acts  
                as input to this network
            params_dict (dict): contains details about the network
            params_dict['first_filter_size'] (list of ints): size of filters 
                in first layer, if different than input size
                DEFAULT = input size
            params_dict['shift_spacing'] (int): convolutional "strides" to be 
                passed back into conv2d
                DEFAULT = 1
            params_dict['binocular'] (boolean): currently doesn't work
                DEFAULT = FALSE
            params_dict['layer_sizes'] (list of ints): see FFNetwork documentation
            params_dict['activation_funcs'] (str or list of strs, optional): 
                see FFNetwork documentation
            params_dict['weights_initializer'] (str or list of strs, optional): 
                see FFNetwork documentation
            params_dict['biases_initializer'] (str or list of strs, optional): 
                see FFNetwork documentation
            params_dict['reg_initializers'] (list of dicts): 
                see FFNetwork documentation
            params_dict['num_inh'] (None, int or list of ints, optional): see 
                FFNetwork documentation
            params_dict['pos_constraint'] (bool or list of bools, optional): 
                see FFNetwork documentation
            params_dict['log_activations'] (bool, optional): see FFNetwork documentation
                
        """

        _conv_types = ['conv', 'convsep', 'gabor', 'biconv', 'convLNL']
        isbinocular = False
        # Determine dimensions of input and pass into regular network initializer
        input_layer_sizes = input_network_params['layer_sizes'][:]
        # Check if entire network is convolutional (then will have spatial input dims)
        all_convolutional = False
        nonconv_inputs = np.zeros(len(input_layer_sizes), dtype=int)
        if input_network_params['layer_types'][0] in _conv_types:
            # then check that all are conv
            all_convolutional = True
            for nn in range(len(input_layer_sizes)):
                if input_network_params['layer_types'][nn] in _conv_types:
                    nonconv_inputs[nn] = input_layer_sizes[nn] * input_network_params['input_dims'][1] *\
                                         input_network_params['input_dims'][2]
                    if input_network_params['layer_types'][nn] == 'biconv':
                        isbinocular = True
                        # then twice as many outputs as filters
                        nonconv_inputs[nn] *= 2
                else:
                    all_convolutional = False
                    nonconv_inputs[nn] = input_layer_sizes[nn]
        else:
            nonconv_inputs = input_layer_sizes[:]

        if all_convolutional:
            nx_ny = input_network_params['input_dims'][1:]
            if isbinocular:
                nx_ny[0] = int(nx_ny[0] / 2)

                if input_network_params['layer_types'][0] == 'biconv':
                    input_layer_sizes[0] = input_layer_sizes[0]*2
                elif input_network_params['layer_types'][1] == 'biconv':
                    input_layer_sizes[0] = input_layer_sizes[0] * 2
                    input_layer_sizes[1] = input_layer_sizes[1] * 2
            #input_dims = [max(input_layer_sizes)*len(input_layer_sizes), nx_ny[0], nx_ny[1]]

            input_dims = [np.sum(input_layer_sizes), nx_ny[0], nx_ny[1]]
        else:
            nx_ny = [1, 1]
            #input_dims = [len(input_layer_sizes), max(nonconv_inputs), 1]
            input_dims = [np.sum(nonconv_inputs), 1, 1]

        super(SideNetwork, self).__init__(
            scope=scope,
            input_dims=input_dims,
            params_dict=params_dict)

        self.num_space = nx_ny[0]*nx_ny[1]
        if all_convolutional:
            self.num_units = input_layer_sizes
        else:
            self.num_units = nonconv_inputs

        # Set up potential side_network regularization (in first layer)
        self.layers[0].reg.scaffold_setup(self.num_units)
    # END SideNetwork.__init__

    def build_graph(self, input_network, params_dict=None, batch_size=None, use_dropout=False):
        """Note this is different from other network build-graphs in that the 
        whole network graph, rather than just a link to its output, so that it 
        can be assembled here"""

        num_layers = len(self.num_units)
        with tf.name_scope(self.scope):

            # Assemble network-inputs into the first layer
            for input_nn in range(num_layers):

                if (self.num_space == 1) or \
                        self.num_space == np.prod(input_network.layers[input_nn].output_dims[1:]):
                    new_slice = tf.reshape(input_network.layers[input_nn].outputs,
                                           [-1, self.num_space, self.num_units[input_nn]])
                else:  # spatial positions converted to different filters (binocular)
                    native_space = np.prod(input_network.layers[input_nn].output_dims[1:])
                    native_filters = input_network.layers[input_nn].output_dims[0]
                    tmp = tf.reshape(input_network.layers[input_nn].outputs,
                                           [-1, 1, native_space, native_filters])
                    # Reslice into correct spatial arrangement
                    left_post = tf.slice(tmp, [0, 0, 0, 0], [-1, -1, self.num_space, -1])
                    right_post = tf.slice(tmp, [0, 0, self.num_space, 0],
                                          [-1, -1, self.num_space, -1])

                    new_slice = tf.reshape(tf.concat([left_post, right_post], axis=3),
                                           [-1, self.num_space, self.num_units[input_nn]])

                if input_nn == 0:
                    inputs_raw = new_slice
                else:
                    inputs_raw = tf.concat([inputs_raw, new_slice], 2)

            # Need to put layer dimension with the filters as bottom dimension instead of top
            inputs = tf.reshape(inputs_raw, [-1, np.sum(self.num_units)*self.num_space] )
            #inputs = tf.reshape(inputs_raw, [-1, num_layers*max_units*self.num_space])

            # Now standard graph-build (could just call the parent with inputs)
            for layer in range(self.num_layers):
                self.layers[layer].build_graph(inputs, params_dict, batch_size=batch_size, use_dropout=use_dropout)
                inputs = self.layers[layer].outputs
    # END SideNetwork.build_graph<|MERGE_RESOLUTION|>--- conflicted
+++ resolved
@@ -4,14 +4,8 @@
 from __future__ import division
 
 import tensorflow as tf
-<<<<<<< HEAD
 from .layer import *
-#from tlayer import *
-=======
-from layer import *
-from tlayer import *
->>>>>>> 7c295498
-
+from .tlayer import *
 
 class FFNetwork(object):
     """Implementation of simple fully-connected feed-forward neural network. 
